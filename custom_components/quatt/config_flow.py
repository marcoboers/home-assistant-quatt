"""Adds config flow for Quatt."""
from __future__ import annotations

import voluptuous as vol
from homeassistant import config_entries
from homeassistant.components.sensor import SensorDeviceClass
from homeassistant.const import CONF_IP_ADDRESS
from homeassistant.helpers import selector
from homeassistant.helpers.aiohttp_client import async_create_clientsession

from .api import (
    QuattApiClient,
    QuattApiClientAuthenticationError,
    QuattApiClientCommunicationError,
    QuattApiClientError,
)
from .const import (
    DOMAIN,
    LOGGER,
    CONF_POWER_SENSOR,
)


class QuattFlowHandler(config_entries.ConfigFlow, domain=DOMAIN):
    """Config flow for Quatt."""

    VERSION = 1

    async def async_step_user(
        self,
        user_input: dict | None = None,
    ) -> config_entries.FlowResult:
        """Handle a flow initialized by the user."""
        _errors = {}
        if user_input is not None:
            try:
                cic_hostname = await self._test_credentials(
                    ip_address=user_input[CONF_IP_ADDRESS],
                )
            except QuattApiClientAuthenticationError as exception:
                LOGGER.warning(exception)
                _errors["base"] = "auth"
            except QuattApiClientCommunicationError as exception:
                LOGGER.error(exception)
                _errors["base"] = "connection"
            except QuattApiClientError as exception:
                LOGGER.exception(exception)
                _errors["base"] = "unknown"
            else:
<<<<<<< HEAD
                # Check if this cic has already been configured
                await self.async_set_unique_id(cic_hostname)
                self._abort_if_unique_id_configured()

=======
>>>>>>> c7f716b6
                return self.async_create_entry(
                    title=cic_hostname,
                    data=user_input,
                )

        return self.async_show_form(
            step_id="user",
            data_schema=vol.Schema(
                {
                    vol.Required(
                        CONF_IP_ADDRESS,
                        default=(user_input or {}).get(CONF_IP_ADDRESS),
                    ): selector.TextSelector(
                        selector.TextSelectorConfig(
                            type=selector.TextSelectorType.TEXT
                        ),
                    ),
                    vol.Optional(CONF_POWER_SENSOR): selector.EntitySelector(
                        selector.EntityFilterSelectorConfig(
                            device_class=SensorDeviceClass.POWER
                        )
                    ),
                }
            ),
            errors=_errors,
        )

    async def _test_credentials(self, ip_address: str) -> str:
        """Validate credentials."""
        client = QuattApiClient(
            ip_address=ip_address,
            session=async_create_clientsession(self.hass),
        )
        data = await client.async_get_data()
        return data["system"]["hostName"]<|MERGE_RESOLUTION|>--- conflicted
+++ resolved
@@ -47,13 +47,10 @@
                 LOGGER.exception(exception)
                 _errors["base"] = "unknown"
             else:
-<<<<<<< HEAD
                 # Check if this cic has already been configured
                 await self.async_set_unique_id(cic_hostname)
                 self._abort_if_unique_id_configured()
 
-=======
->>>>>>> c7f716b6
                 return self.async_create_entry(
                     title=cic_hostname,
                     data=user_input,
