"""Sensor platform for quatt."""

from __future__ import annotations

import logging

from homeassistant.components.sensor import (
    SensorDeviceClass,
    SensorEntity,
    SensorStateClass,
)
<<<<<<< HEAD
from homeassistant.const import EntityCategory, UnitOfPower, UnitOfTemperature
=======
from homeassistant.const import EntityCategory, UnitOfPressure, UnitOfTemperature
>>>>>>> acf29dc4
import homeassistant.util.dt as dt_util

from .const import DOMAIN
from .coordinator import QuattDataUpdateCoordinator
from .entity import QuattEntity, QuattSensorEntityDescription

SENSORS = [
    # Time
    QuattSensorEntityDescription(
        name="Timestamp last update",
        key="time.tsHuman",
        entity_category=EntityCategory.DIAGNOSTIC,
        device_class=SensorDeviceClass.TIMESTAMP,
        entity_registry_enabled_default=False,
    ),
    # Heatpump 1
    QuattSensorEntityDescription(
        name="HP1 workingmode",
        key="hp1.getMainWorkingMode",
        icon="mdi:auto-mode",
    ),
    QuattSensorEntityDescription(
        name="HP1 temperature outside",
        key="hp1.temperatureOutside",
        icon="mdi:thermometer",
        native_unit_of_measurement=UnitOfTemperature.CELSIUS,
        device_class=SensorDeviceClass.TEMPERATURE,
        suggested_display_precision=2,
        state_class=SensorStateClass.MEASUREMENT,
    ),
    QuattSensorEntityDescription(
        name="HP1 temperature water in",
        key="hp1.temperatureWaterIn",
        icon="mdi:thermometer",
        native_unit_of_measurement=UnitOfTemperature.CELSIUS,
        device_class=SensorDeviceClass.TEMPERATURE,
        suggested_display_precision=2,
        state_class=SensorStateClass.MEASUREMENT,
    ),
    QuattSensorEntityDescription(
        name="HP1 temperature water out",
        key="hp1.temperatureWaterOut",
        icon="mdi:thermometer",
        native_unit_of_measurement=UnitOfTemperature.CELSIUS,
        device_class=SensorDeviceClass.TEMPERATURE,
        suggested_display_precision=2,
        state_class=SensorStateClass.MEASUREMENT,
    ),
    QuattSensorEntityDescription(
        name="HP1 water delta",
        key="hp1.computedWaterDelta",
        icon="mdi:thermometer-water",
        native_unit_of_measurement=UnitOfTemperature.CELSIUS,
        device_class=SensorDeviceClass.TEMPERATURE,
        suggested_display_precision=2,
        state_class=SensorStateClass.MEASUREMENT,
    ),
    QuattSensorEntityDescription(
        name="HP1 power input",
        key="hp1.powerInput",
        icon="mdi:lightning-bolt",
        native_unit_of_measurement=UnitOfPower.WATT,
        device_class=SensorDeviceClass.POWER,
        suggested_display_precision=0,
        state_class=SensorStateClass.MEASUREMENT,
    ),
    QuattSensorEntityDescription(
        name="HP1 power",
        key="hp1.power",
        icon="mdi:heat-wave",
        native_unit_of_measurement=UnitOfPower.WATT,
        device_class=SensorDeviceClass.POWER,
        suggested_display_precision=0,
        state_class=SensorStateClass.MEASUREMENT,
    ),
    QuattSensorEntityDescription(
        name="HP1 Quatt COP",
        key="hp1.computedQuattCop",
        icon="mdi:heat-pump",
        native_unit_of_measurement="CoP",
        suggested_display_precision=2,
        state_class=SensorStateClass.MEASUREMENT,
    ),
    # Heatpump 2
    QuattSensorEntityDescription(
        name="HP2 workingmode",
        key="hp2.getMainWorkingMode",
        icon="mdi:auto-mode",
        quatt_duo=True,
    ),
    QuattSensorEntityDescription(
        name="HP2 temperature outside",
        key="hp2.temperatureOutside",
        icon="mdi:thermometer",
        native_unit_of_measurement=UnitOfTemperature.CELSIUS,
        device_class=SensorDeviceClass.TEMPERATURE,
        suggested_display_precision=2,
        state_class=SensorStateClass.MEASUREMENT,
        quatt_duo=True,
    ),
    QuattSensorEntityDescription(
        name="HP2 temperature water in",
        key="hp2.temperatureWaterIn",
        icon="mdi:thermometer",
        native_unit_of_measurement=UnitOfTemperature.CELSIUS,
        device_class=SensorDeviceClass.TEMPERATURE,
        suggested_display_precision=2,
        state_class=SensorStateClass.MEASUREMENT,
        quatt_duo=True,
    ),
    QuattSensorEntityDescription(
        name="HP2 temperature water out",
        key="hp2.temperatureWaterOut",
        icon="mdi:thermometer",
        native_unit_of_measurement=UnitOfTemperature.CELSIUS,
        device_class=SensorDeviceClass.TEMPERATURE,
        suggested_display_precision=2,
        state_class=SensorStateClass.MEASUREMENT,
        quatt_duo=True,
    ),
    QuattSensorEntityDescription(
        name="HP2 water delta",
        key="hp2.computedWaterDelta",
        icon="mdi:thermometer-water",
        native_unit_of_measurement=UnitOfTemperature.CELSIUS,
        device_class=SensorDeviceClass.TEMPERATURE,
        suggested_display_precision=2,
        state_class=SensorStateClass.MEASUREMENT,
        quatt_duo=True,
    ),
    QuattSensorEntityDescription(
        name="HP2 power input",
        key="hp2.powerInput",
        icon="mdi:lightning-bolt",
        native_unit_of_measurement=UnitOfPower.WATT,
        device_class=SensorDeviceClass.POWER,
        suggested_display_precision=0,
        state_class=SensorStateClass.MEASUREMENT,
        quatt_duo=True,
    ),
    QuattSensorEntityDescription(
        name="HP2 power",
        key="hp2.power",
        icon="mdi:heat-wave",
        native_unit_of_measurement=UnitOfPower.WATT,
        device_class=SensorDeviceClass.POWER,
        suggested_display_precision=0,
        state_class=SensorStateClass.MEASUREMENT,
        quatt_duo=True,
    ),
    QuattSensorEntityDescription(
        name="HP2 Quatt COP",
        key="hp2.computedQuattCop",
        icon="mdi:heat-pump",
        native_unit_of_measurement="CoP",
        suggested_display_precision=2,
        state_class=SensorStateClass.MEASUREMENT,
        quatt_duo=True,
    ),
    # Combined
    QuattSensorEntityDescription(
        name="Heat power",
        key="computedHeatPower",
        icon="mdi:heat-wave",
        native_unit_of_measurement=UnitOfPower.WATT,
        device_class=SensorDeviceClass.POWER,
        suggested_display_precision=0,
        state_class="measurement",
    ),
    QuattSensorEntityDescription(
        name="COP",
        key="computedCop",
        icon="mdi:heat-pump",
        native_unit_of_measurement="CoP",
        suggested_display_precision=2,
        state_class="measurement",
    ),
    QuattSensorEntityDescription(
        name="Total power input",
        key="computedPowerInput",
        icon="mdi:lightning-bolt",
        native_unit_of_measurement=UnitOfPower.WATT,
        device_class=SensorDeviceClass.POWER,
        suggested_display_precision=0,
        state_class=SensorStateClass.MEASUREMENT,
        quatt_duo=True,
    ),
    QuattSensorEntityDescription(
        name="Total power",
        key="computedPower",
        icon="mdi:heat-wave",
        native_unit_of_measurement=UnitOfPower.WATT,
        device_class=SensorDeviceClass.POWER,
        suggested_display_precision=0,
        state_class=SensorStateClass.MEASUREMENT,
        quatt_duo=True,
    ),
    QuattSensorEntityDescription(
        name="Total system power",
        key="computedSystemPower",
        icon="mdi:heat-wave",
        native_unit_of_measurement=UnitOfPower.WATT,
        device_class=SensorDeviceClass.POWER,
        suggested_display_precision=0,
        state_class=SensorStateClass.MEASUREMENT,
    ),
    QuattSensorEntityDescription(
        name="Total water delta",
        key="computedWaterDelta",
        icon="mdi:thermometer-water",
        native_unit_of_measurement=UnitOfTemperature.CELSIUS,
        device_class=SensorDeviceClass.TEMPERATURE,
        suggested_display_precision=2,
        state_class=SensorStateClass.MEASUREMENT,
        quatt_duo=True,
    ),
    QuattSensorEntityDescription(
        name="Total Quatt COP",
        key="computedQuattCop",
        icon="mdi:heat-pump",
        native_unit_of_measurement="CoP",
        suggested_display_precision=2,
        state_class=SensorStateClass.MEASUREMENT,
        quatt_duo=True,
    ),
    # Boiler
    QuattSensorEntityDescription(
        name="Boiler temperature water inlet",
        key="boiler.otFbSupplyInletTemperature",
        icon="mdi:thermometer",
        native_unit_of_measurement=UnitOfTemperature.CELSIUS,
        device_class=SensorDeviceClass.TEMPERATURE,
        suggested_display_precision=2,
        state_class=SensorStateClass.MEASUREMENT,
        quatt_opentherm=True,
    ),
    QuattSensorEntityDescription(
        name="Boiler temperature water outlet",
        key="boiler.otFbSupplyOutletTemperature",
        icon="mdi:thermometer",
        native_unit_of_measurement=UnitOfTemperature.CELSIUS,
        device_class=SensorDeviceClass.TEMPERATURE,
        suggested_display_precision=2,
        state_class=SensorStateClass.MEASUREMENT,
        quatt_opentherm=True,
    ),
    QuattSensorEntityDescription(
        name="Boiler water pressure",
        key="boiler.otFbWaterPressure",
        icon="mdi:gauge",
        native_unit_of_measurement=UnitOfPressure.BAR,
        suggested_display_precision=2,
        state_class=SensorStateClass.MEASUREMENT,
        quatt_opentherm=True,
    ),
    QuattSensorEntityDescription(
        name="Boiler heat power",
        key="boiler.computedBoilerHeatPower",
        icon="mdi:heat-wave",
        native_unit_of_measurement=UnitOfPower.WATT,
        device_class=SensorDeviceClass.POWER,
        suggested_display_precision=0,
        state_class=SensorStateClass.MEASUREMENT,
    ),
    # Flowmeter
    QuattSensorEntityDescription(
        name="Flowmeter temperature",
        key="flowMeter.waterSupplyTemperature",
        icon="mdi:thermometer",
        native_unit_of_measurement=UnitOfTemperature.CELSIUS,
        device_class=SensorDeviceClass.TEMPERATURE,
        suggested_display_precision=2,
        state_class=SensorStateClass.MEASUREMENT,
    ),
    QuattSensorEntityDescription(
        name="Flowmeter flowrate",
        key="qc.flowRateFiltered",
        icon="mdi:gauge",
        native_unit_of_measurement="L/h",
        suggested_display_precision=0,
        state_class=SensorStateClass.MEASUREMENT,
    ),
    # Thermostat
    QuattSensorEntityDescription(
        name="Thermostat control setpoint",
        key="thermostat.otFtControlSetpoint",
        icon="mdi:thermometer",
        native_unit_of_measurement=UnitOfTemperature.CELSIUS,
        device_class=SensorDeviceClass.TEMPERATURE,
        suggested_display_precision=2,
        state_class=SensorStateClass.MEASUREMENT,
    ),
    QuattSensorEntityDescription(
        name="Thermostat room setpoint",
        key="thermostat.otFtRoomSetpoint",
        icon="mdi:thermometer",
        native_unit_of_measurement=UnitOfTemperature.CELSIUS,
        device_class=SensorDeviceClass.TEMPERATURE,
        suggested_display_precision=1,
        state_class=SensorStateClass.MEASUREMENT,
    ),
    QuattSensorEntityDescription(
        name="Thermostat room temperature",
        key="thermostat.otFtRoomTemperature",
        icon="mdi:thermometer",
        native_unit_of_measurement=UnitOfTemperature.CELSIUS,
        device_class=SensorDeviceClass.TEMPERATURE,
        suggested_display_precision=2,
        state_class=SensorStateClass.MEASUREMENT,
    ),
    # QC
    QuattSensorEntityDescription(
        name="QC supervisory control mode code",
        key="qc.supervisoryControlMode",
    ),
    QuattSensorEntityDescription(
        name="QC supervisory control mode",
        key="qc.computedSupervisoryControlMode",
    ),
    # System
    QuattSensorEntityDescription(
        name="system hostname",
        key="system.hostName",
        entity_category=EntityCategory.DIAGNOSTIC,
    ),
]

_LOGGER = logging.getLogger(__name__)


async def async_setup_entry(hass, entry, async_add_devices):
    """Set up the sensor platform."""
    coordinator = hass.data[DOMAIN][entry.entry_id]
    _LOGGER.debug("Heatpump 1 active: %s", coordinator.heatpump1Active())
    _LOGGER.debug("Heatpump 2 active: %s", coordinator.heatpump2Active())
    _LOGGER.debug("boiler OpenTherm: %s", coordinator.boilerOpenTherm())

    async_add_devices(
        QuattSensor(
            coordinator=coordinator,
            sensor_key=entity_description.key,
            entity_description=entity_description,
        )
        for entity_description in SENSORS
    )


class QuattSensor(QuattEntity, SensorEntity):
    """quatt Sensor class."""

    def __init__(
        self,
        sensor_key: str,
        coordinator: QuattDataUpdateCoordinator,
        entity_description: QuattSensorEntityDescription,
    ) -> None:
        """Initialize the sensor class."""
        super().__init__(coordinator, sensor_key)
        self.entity_description = entity_description

    @property
    def entity_registry_enabled_default(self):
        """Return whether the sensor should be enabled by default."""
        value = self.entity_description.entity_registry_enabled_default

        # Only check the duo property when set, enable when duo found
        if value and self.entity_description.quatt_duo:
            value = self.coordinator.heatpump2Active()

        # Only check the openthern when set, enable when opentherm found
        if value and self.entity_description.quatt_opentherm:
            value = self.coordinator.boilerOpenTherm()

        return value

    @property
    def native_value(self) -> str:
        """Return the native value of the sensor."""
        value = (
            self.coordinator.getValue(self.entity_description.key)
            if not self.entity_description.quatt_duo
            or self.coordinator.heatpump2Active()
            else None
        )

        if not value:
            return value

        if self.entity_description.device_class == SensorDeviceClass.TIMESTAMP:
            value = dt_util.parse_datetime(value)

        return value<|MERGE_RESOLUTION|>--- conflicted
+++ resolved
@@ -9,11 +9,7 @@
     SensorEntity,
     SensorStateClass,
 )
-<<<<<<< HEAD
-from homeassistant.const import EntityCategory, UnitOfPower, UnitOfTemperature
-=======
-from homeassistant.const import EntityCategory, UnitOfPressure, UnitOfTemperature
->>>>>>> acf29dc4
+from homeassistant.const import EntityCategory, UnitOfPower, UnitOfPressure, UnitOfTemperature
 import homeassistant.util.dt as dt_util
 
 from .const import DOMAIN
