"""Sensor platform for quatt."""

from __future__ import annotations

import logging

from homeassistant.components.sensor import (
    SensorDeviceClass,
    SensorEntity,
    SensorStateClass,
)
from homeassistant.const import EntityCategory, UnitOfTemperature
import homeassistant.util.dt as dt_util

from .const import DOMAIN
from .coordinator import QuattDataUpdateCoordinator
from .entity import QuattEntity, QuattSensorEntityDescription

SENSORS = [
    # Time
    QuattSensorEntityDescription(
        name="Timestamp last update",
        key="time.tsHuman",
        entity_category=EntityCategory.DIAGNOSTIC,
        device_class=SensorDeviceClass.TIMESTAMP,
        entity_registry_enabled_default=False,
    ),
    # Heatpump 1
    QuattSensorEntityDescription(
        name="HP1 workingmode",
        key="hp1.getMainWorkingMode",
        icon="mdi:auto-mode",
    ),
    QuattSensorEntityDescription(
        name="HP1 temperatureOutside",
        key="hp1.temperatureOutside",
        icon="mdi:thermometer",
        native_unit_of_measurement=UnitOfTemperature.CELSIUS,
        device_class=SensorDeviceClass.TEMPERATURE,
        suggested_display_precision=2,
        state_class=SensorStateClass.MEASUREMENT,
    ),
    QuattSensorEntityDescription(
        name="HP1 temperatureWaterIn",
        key="hp1.temperatureWaterIn",
        icon="mdi:thermometer",
        native_unit_of_measurement=UnitOfTemperature.CELSIUS,
        device_class=SensorDeviceClass.TEMPERATURE,
        suggested_display_precision=2,
        state_class=SensorStateClass.MEASUREMENT,
    ),
    QuattSensorEntityDescription(
        name="HP1 temperatureWaterOut",
        key="hp1.temperatureWaterOut",
        icon="mdi:thermometer",
        native_unit_of_measurement=UnitOfTemperature.CELSIUS,
        device_class=SensorDeviceClass.TEMPERATURE,
        suggested_display_precision=2,
        state_class=SensorStateClass.MEASUREMENT,
    ),
    QuattSensorEntityDescription(
        name="HP1 waterDelta",
        key="hp1.computedWaterDelta",
        icon="mdi:thermometer-water",
        native_unit_of_measurement=UnitOfTemperature.CELSIUS,
        device_class=SensorDeviceClass.TEMPERATURE,
        suggested_display_precision=2,
        state_class=SensorStateClass.MEASUREMENT,
    ),
    QuattSensorEntityDescription(
        name="HP1 heatPower",
        key="hp1.computedHeatPower",
        icon="mdi:heat-wave",
        native_unit_of_measurement="W",
        device_class=SensorDeviceClass.POWER,
        suggested_display_precision=0,
        state_class=SensorStateClass.MEASUREMENT,
    ),
    QuattSensorEntityDescription(
        name="HP1 powerInput",
        key="hp1.powerInput",
        icon="mdi:lightning-bolt",
        native_unit_of_measurement="W",
        device_class=SensorDeviceClass.POWER,
        suggested_display_precision=0,
        state_class=SensorStateClass.MEASUREMENT,
    ),
    QuattSensorEntityDescription(
        name="HP1 power",
        key="hp1.power",
        icon="mdi:heat-wave",
        native_unit_of_measurement="W",
        device_class=SensorDeviceClass.POWER,
        suggested_display_precision=0,
        state_class=SensorStateClass.MEASUREMENT,
    ),
    QuattSensorEntityDescription(
        name="HP1 Quatt COP",
        key="hp1.computedQuattCop",
        icon="mdi:heat-pump",
        native_unit_of_measurement="CoP",
        suggested_display_precision=2,
        state_class=SensorStateClass.MEASUREMENT,
    ),
    QuattSensorEntityDescription(
        name="HP1 COP",
        key="hp1.computedCop",
        icon="mdi:heat-pump",
        native_unit_of_measurement="CoP",
        suggested_display_precision=2,
        state_class=SensorStateClass.MEASUREMENT,
    ),
    # Heatpump 2
    QuattSensorEntityDescription(
        name="HP2 workingmode",
        key="hp2.getMainWorkingMode",
        icon="mdi:auto-mode",
        quatt_duo=True,
    ),
    QuattSensorEntityDescription(
        name="HP2 temperatureOutside",
        key="hp2.temperatureOutside",
        icon="mdi:thermometer",
        native_unit_of_measurement=UnitOfTemperature.CELSIUS,
        device_class=SensorDeviceClass.TEMPERATURE,
        suggested_display_precision=2,
        state_class=SensorStateClass.MEASUREMENT,
        quatt_duo=True,
    ),
    QuattSensorEntityDescription(
        name="HP2 temperatureWaterIn",
        key="hp2.temperatureWaterIn",
        icon="mdi:thermometer",
        native_unit_of_measurement=UnitOfTemperature.CELSIUS,
        device_class=SensorDeviceClass.TEMPERATURE,
        suggested_display_precision=2,
        state_class=SensorStateClass.MEASUREMENT,
        quatt_duo=True,
    ),
    QuattSensorEntityDescription(
        name="HP2 temperatureWaterOut",
        key="hp2.temperatureWaterOut",
        icon="mdi:thermometer",
        native_unit_of_measurement=UnitOfTemperature.CELSIUS,
        device_class=SensorDeviceClass.TEMPERATURE,
        suggested_display_precision=2,
        state_class=SensorStateClass.MEASUREMENT,
        quatt_duo=True,
    ),
    QuattSensorEntityDescription(
        name="HP2 waterDelta",
        key="hp2.computedWaterDelta",
        icon="mdi:thermometer-water",
        native_unit_of_measurement=UnitOfTemperature.CELSIUS,
        device_class=SensorDeviceClass.TEMPERATURE,
        suggested_display_precision=2,
        state_class=SensorStateClass.MEASUREMENT,
        quatt_duo=True,
    ),
    QuattSensorEntityDescription(
        name="HP2 powerInput",
        key="hp2.powerInput",
        icon="mdi:lightning-bolt",
        native_unit_of_measurement="W",
        device_class=SensorDeviceClass.POWER,
        suggested_display_precision=0,
        state_class=SensorStateClass.MEASUREMENT,
        quatt_duo=True,
    ),
    QuattSensorEntityDescription(
        name="HP2 power",
        key="hp2.power",
        icon="mdi:heat-wave",
        native_unit_of_measurement="W",
        device_class=SensorDeviceClass.POWER,
        suggested_display_precision=0,
        state_class=SensorStateClass.MEASUREMENT,
        quatt_duo=True,
    ),
    QuattSensorEntityDescription(
        name="HP2 Quatt COP",
        key="hp2.computedQuattCop",
        icon="mdi:heat-pump",
        native_unit_of_measurement="CoP",
        suggested_display_precision=2,
        state_class=SensorStateClass.MEASUREMENT,
        quatt_duo=True,
    ),
    # Combined
    QuattSensorEntityDescription(
        name="Total powerInput",
        key="computedPowerInput",
        icon="mdi:lightning-bolt",
        native_unit_of_measurement="W",
        device_class=SensorDeviceClass.POWER,
        entity_registry_enabled_default=False,
        suggested_display_precision=0,
        state_class=SensorStateClass.MEASUREMENT,
        quatt_duo=True,
    ),
    QuattSensorEntityDescription(
        name="Total power",
        key="computedPower",
        icon="mdi:heat-wave",
        native_unit_of_measurement="W",
        device_class=SensorDeviceClass.POWER,
        entity_registry_enabled_default=False,
        suggested_display_precision=0,
        state_class=SensorStateClass.MEASUREMENT,
        quatt_duo=True,
    ),
    QuattSensorEntityDescription(
        name="Total waterDelta",
        key="computedWaterDelta",
        icon="mdi:thermometer-water",
        native_unit_of_measurement=UnitOfTemperature.CELSIUS,
        device_class=SensorDeviceClass.TEMPERATURE,
        entity_registry_enabled_default=False,
        suggested_display_precision=2,
        state_class=SensorStateClass.MEASUREMENT,
        quatt_duo=True,
    ),
    QuattSensorEntityDescription(
        name="Total Quatt COP",
        key="computedQuattCop",
        icon="mdi:heat-pump",
        native_unit_of_measurement="CoP",
        entity_registry_enabled_default=False,
        suggested_display_precision=2,
        state_class=SensorStateClass.MEASUREMENT,
        quatt_duo=True,
    ),
    # Boiler
    QuattSensorEntityDescription(
        name="Boiler temperature water inlet",
        key="boiler.otFbSupplyInletTemperature",
        icon="mdi:thermometer",
        native_unit_of_measurement=UnitOfTemperature.CELSIUS,
        device_class=SensorDeviceClass.TEMPERATURE,
        suggested_display_precision=2,
<<<<<<< HEAD
        state_class="measurement",
        quatt_opentherm=True,
=======
        state_class=SensorStateClass.MEASUREMENT,
>>>>>>> e111b379
    ),
    QuattSensorEntityDescription(
        name="Boiler temperature water outlet",
        key="boiler.otFbSupplyOutletTemperature",
        icon="mdi:thermometer",
        native_unit_of_measurement=UnitOfTemperature.CELSIUS,
        device_class=SensorDeviceClass.TEMPERATURE,
        suggested_display_precision=2,
<<<<<<< HEAD
        state_class="measurement",
        quatt_opentherm=True,
=======
        state_class=SensorStateClass.MEASUREMENT,
>>>>>>> e111b379
    ),
    # Flowmeter
    QuattSensorEntityDescription(
        name="FlowMeter temperature",
        key="flowMeter.waterSupplyTemperature",
        icon="mdi:thermometer",
        native_unit_of_measurement=UnitOfTemperature.CELSIUS,
        device_class=SensorDeviceClass.TEMPERATURE,
        suggested_display_precision=2,
        state_class=SensorStateClass.MEASUREMENT,
    ),
    QuattSensorEntityDescription(
        name="FlowMeter flowRate",
        key="qc.flowRateFiltered",
        icon="mdi:gauge",
        native_unit_of_measurement="L/h",
        device_class=SensorDeviceClass.VOLUME_FLOW_RATE,
        suggested_display_precision=0,
        state_class=SensorStateClass.MEASUREMENT,
    ),
    # Thermostat
    QuattSensorEntityDescription(
        name="Thermostat control setpoint",
        key="thermostat.otFtControlSetpoint",
        icon="mdi:thermometer",
        native_unit_of_measurement=UnitOfTemperature.CELSIUS,
        device_class=SensorDeviceClass.TEMPERATURE,
        suggested_display_precision=2,
        state_class=SensorStateClass.MEASUREMENT,
    ),
    QuattSensorEntityDescription(
        name="Thermostat room setpoint",
        key="thermostat.otFtRoomSetpoint",
        icon="mdi:thermometer",
        native_unit_of_measurement=UnitOfTemperature.CELSIUS,
        device_class=SensorDeviceClass.TEMPERATURE,
        suggested_display_precision=1,
        state_class=SensorStateClass.MEASUREMENT,
    ),
    QuattSensorEntityDescription(
        name="Thermostat room temperature",
        key="thermostat.otFtRoomTemperature",
        icon="mdi:thermometer",
        native_unit_of_measurement=UnitOfTemperature.CELSIUS,
        device_class=SensorDeviceClass.TEMPERATURE,
        suggested_display_precision=2,
        state_class=SensorStateClass.MEASUREMENT,
    ),
    # QC
    QuattSensorEntityDescription(
        name="QC supervisoryControlMode", key="qc.supervisoryControlMode"
    ),
    QuattSensorEntityDescription(
        name="QC supervisory control mode", key="qc.computedSupervisoryControlMode"
    ),
    # System
    QuattSensorEntityDescription(
        name="system hostname",
        key="system.hostName",
        entity_category=EntityCategory.DIAGNOSTIC,
    ),
]

_LOGGER = logging.getLogger(__name__)


async def async_setup_entry(hass, entry, async_add_devices):
    """Set up the sensor platform."""
    coordinator = hass.data[DOMAIN][entry.entry_id]
    _LOGGER.debug("Heatpump 1 active: %s", coordinator.heatpump1Active())
    _LOGGER.debug("Heatpump 2 active: %s", coordinator.heatpump2Active())
    _LOGGER.debug("boiler OpenTherm: %s", coordinator.boilerOpenTherm())

    async_add_devices(
        QuattSensor(
            coordinator=coordinator,
            sensor_key=entity_description.key,
            entity_description=entity_description,
        )
        for entity_description in SENSORS
    )


class QuattSensor(QuattEntity, SensorEntity):
    """quatt Sensor class."""

    def __init__(
        self,
        sensor_key: str,
        coordinator: QuattDataUpdateCoordinator,
        entity_description: QuattSensorEntityDescription,
    ) -> None:
        """Initialize the sensor class."""
        super().__init__(coordinator, sensor_key)
        self.entity_description = entity_description

    @property
    def entity_registry_enabled_default(self):
        """Return whether the sensor should be enabled by default."""
        value = self.entity_description.entity_registry_enabled_default

        # Only check the duo property when set, enable when duo found
<<<<<<< HEAD
        if value and self.entity_description.quatt_duo:
            value = self.coordinator.heatpump2Active()

        # Only check the openthern when set, enable when opentherm found
        if value and self.entity_description.quatt_opentherm:
            value = self.coordinator.boilerOpenTherm()
=======
        if (
            self.entity_description.entity_registry_enabled_default
            and self.entity_description.quatt_duo
        ):
            return self.coordinator.heatpump2Active()
>>>>>>> e111b379

        return value

    @property
    def native_value(self) -> str:
        """Return the native value of the sensor."""
        value = (
            self.coordinator.getValue(self.entity_description.key)
            if not self.entity_description.quatt_duo
            or self.coordinator.heatpump2Active()
            else None
        )

        if not value:
            return value

        if self.entity_description.device_class == SensorDeviceClass.TIMESTAMP:
            value = dt_util.parse_datetime(value)

        return value<|MERGE_RESOLUTION|>--- conflicted
+++ resolved
@@ -238,12 +238,8 @@
         native_unit_of_measurement=UnitOfTemperature.CELSIUS,
         device_class=SensorDeviceClass.TEMPERATURE,
         suggested_display_precision=2,
-<<<<<<< HEAD
-        state_class="measurement",
+        state_class=SensorStateClass.MEASUREMENT,
         quatt_opentherm=True,
-=======
-        state_class=SensorStateClass.MEASUREMENT,
->>>>>>> e111b379
     ),
     QuattSensorEntityDescription(
         name="Boiler temperature water outlet",
@@ -252,12 +248,8 @@
         native_unit_of_measurement=UnitOfTemperature.CELSIUS,
         device_class=SensorDeviceClass.TEMPERATURE,
         suggested_display_precision=2,
-<<<<<<< HEAD
-        state_class="measurement",
+        state_class=SensorStateClass.MEASUREMENT,
         quatt_opentherm=True,
-=======
-        state_class=SensorStateClass.MEASUREMENT,
->>>>>>> e111b379
     ),
     # Flowmeter
     QuattSensorEntityDescription(
@@ -360,20 +352,12 @@
         value = self.entity_description.entity_registry_enabled_default
 
         # Only check the duo property when set, enable when duo found
-<<<<<<< HEAD
         if value and self.entity_description.quatt_duo:
             value = self.coordinator.heatpump2Active()
 
         # Only check the openthern when set, enable when opentherm found
         if value and self.entity_description.quatt_opentherm:
             value = self.coordinator.boilerOpenTherm()
-=======
-        if (
-            self.entity_description.entity_registry_enabled_default
-            and self.entity_description.quatt_duo
-        ):
-            return self.coordinator.heatpump2Active()
->>>>>>> e111b379
 
         return value
 
